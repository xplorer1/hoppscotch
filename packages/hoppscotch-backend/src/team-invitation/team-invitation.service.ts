--- conflicted
+++ resolved
@@ -1,23 +1,13 @@
 import { Injectable } from '@nestjs/common';
 import * as O from 'fp-ts/Option';
-<<<<<<< HEAD
-import * as TO from 'fp-ts/TaskOption';
-import * as TE from 'fp-ts/TaskEither';
 import * as E from 'fp-ts/Either';
-import { pipe, flow, constVoid } from 'fp-ts/function';
-=======
-import * as E from 'fp-ts/Either';
->>>>>>> 525ba777
 import { PrismaService } from 'src/prisma/prisma.service';
 import { TeamInvitation as DBTeamInvitation } from '@prisma/client';
 import { TeamMember, TeamMemberRole } from 'src/team/team.model';
 import { TeamService } from 'src/team/team.service';
 import {
   INVALID_EMAIL,
-<<<<<<< HEAD
-=======
   TEAM_INVALID_ID,
->>>>>>> 525ba777
   TEAM_INVITE_ALREADY_MEMBER,
   TEAM_INVITE_EMAIL_DO_NOT_MATCH,
   TEAM_INVITE_MEMBER_HAS_INVITE,
@@ -29,10 +19,7 @@
 import { UserService } from 'src/user/user.service';
 import { PubSubService } from 'src/pubsub/pubsub.service';
 import { validateEmail } from '../utils';
-<<<<<<< HEAD
-=======
 import { AuthUser } from 'src/types/AuthUser';
->>>>>>> 525ba777
 
 @Injectable()
 export class TeamInvitationService {
@@ -103,37 +90,6 @@
   }
 
   /**
-<<<<<<< HEAD
-   * Get the team invite for an invitee with email and teamID.
-   * @param inviteeEmail invitee email
-   * @param teamID team id
-   * @returns an Either of team invitation for the invitee or error
-   */
-  async getTeamInviteByEmailAndTeamID(inviteeEmail: string, teamID: string) {
-    const isEmailValid = validateEmail(inviteeEmail);
-    if (!isEmailValid) return E.left(INVALID_EMAIL);
-
-    try {
-      const teamInvite = await this.prisma.teamInvitation.findUniqueOrThrow({
-        where: {
-          teamID_inviteeEmail: {
-            inviteeEmail: inviteeEmail,
-            teamID: teamID,
-          },
-        },
-      });
-
-      return E.right(teamInvite);
-    } catch (e) {
-      return E.left(TEAM_INVITE_NO_INVITE_FOUND);
-    }
-  }
-
-  createInvitation(
-    creator: User,
-    team: Team,
-    inviteeEmail: Email,
-=======
    * Create a team invitation
    * @param creator creator of the invitation
    * @param teamID team id
@@ -145,7 +101,6 @@
     creator: AuthUser,
     teamID: string,
     inviteeEmail: string,
->>>>>>> 525ba777
     inviteeRole: TeamMemberRole,
   ) {
     // validate email
